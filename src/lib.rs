--- conflicted
+++ resolved
@@ -18,22 +18,6 @@
 entities in that group and dimension them.
 
 ```
-<<<<<<< HEAD
-
-# Example: In 3d space.
-
-Initialize the system, and create a single [`group`].
-
-```ignore
-let mut sys = System::new();
-let g = sys.add_group();
-```
-
-Create two [points][`entity::Point`]. The first at coordinates (10, 10, 10) and
-the second at (20, 20, 20).
-
-```ignore
-=======
 use slvs::{
     constraint::{Diameter, EqualRadius, PtLineDistance, PtPtDistance, Vertical},
     entity::{ArcOfCircle, Circle, Distance, LineSegment, Normal, Point, Workplane},
@@ -71,65 +55,16 @@
 
 // These points are represented by their coordinates (u v) within the
 // workplane, so they need only two parameters each.
->>>>>>> 3aa56e90
 let p1 = sys
     .sketch(Point::new_on_workplane(g2, workplane, [10.0, 20.0]))
     .expect("point in 2d created");
 let p2 = sys
-<<<<<<< HEAD
-    .sketch(&g, Point::<In3d>::new(20.0, 20.0, 20.0))
-    .expect("p2 created");
-```
-
-Draw a [line segment][`entity::LineSegment`] connecting the two points.
-
-```ignore
-sys.sketch(&g, LineSegment::<In3d>::new(p1, p2))
-    .expect("line segment created");
-```
-
-Constrain the [distance][`constraint::PtPtDistance`] between the two points to
-be 30 units.
-
-```ignore
-sys.constrain(PtPtDistance::new(g, p1, p2, 30.0, None))
-    .expect("distance constraint added");
-```
-
-Specifying [`set_dragged()`][`system::System::set_dragged()`] on an entity tells
-the solver that the entity should be kept as close as possible to its initial
-location.
-
-```ignore
-sys.set_dragged(&p2);
-```
-
-And now we solve the system.
-```ignore
-let result = sys.solve(&g);
-sys.clear_dragged();
-```
-
-If done correctly, the following should apply:
-
-- The distance between `p1` and `p2` should be 30.0 units
-- `p2` should still be placed near its initial location of (20, 20, 20)
-
-```ignore
-if let Ok(ok_result) = result {
-    let In3d(x1, y1, z1) = sys.entity_data(&p1).expect("p1 should exist").coords;
-    println!("okay; now at ({:.3} {:.3} {:.3})", x1, y1, z1);
-
-    let In3d(x2, y2, z2) = sys.entity_data(&p2).expect("p2 should exist").coords;
-    println!("             ({:.3} {:.3} {:.3})", x2, y2, z2);
-=======
     .sketch(Point::new_on_workplane(g2, workplane, [20.0, 10.0]))
     .expect("point in 2d created");
 // And we create a line segment with those endpoints.
 let line = sys
     .sketch(LineSegment::new(g2, p1, p2))
     .expect("line segment created");
->>>>>>> 3aa56e90
 
 // Now three more points.
 let arc_center = sys
