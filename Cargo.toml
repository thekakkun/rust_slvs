[package]
name = "rust_slvs"
version = "0.1.0"
edition = "2021"
exclude = [
    "solvespace/**"
]
include = [
    "solvespace/extlib/eigen/Eigen/**",
    "solvespace/extlib/mimalloc/include/**",
    "solvespace/extlib/mimalloc/src/**",
    "solvespace/include/**",
    "solvespace/src/**",
    ".gitignore",
    ".gitmodules",
    "README.md",
    "build.rs",
    "src/**",
    "src/entity.rs",
    "src/lib.rs",
    "src/main.rs",
    "src/parameter.rs",
]

[build-dependencies]
bindgen = "0.64.0"
<<<<<<< HEAD
cc = "1.0.79"
=======
cc = "1.0.79"
dunce = "1.0.3"
>>>>>>> dfcb2259
<|MERGE_RESOLUTION|>--- conflicted
+++ resolved
@@ -24,9 +24,5 @@
 
 [build-dependencies]
 bindgen = "0.64.0"
-<<<<<<< HEAD
 cc = "1.0.79"
-=======
-cc = "1.0.79"
-dunce = "1.0.3"
->>>>>>> dfcb2259
+dunce = "1.0.3"