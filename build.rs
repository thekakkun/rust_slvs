use std::env;
use std::path::PathBuf;

extern crate bindgen;
use bindgen::CargoCallbacks;
<<<<<<< HEAD
=======
use dunce::canonicalize;
>>>>>>> dfcb2259

fn main() {
    let libdir_path = canonicalize(PathBuf::from("solvespace")).expect("Cannot canonicalize path.");
    let target = env::var("TARGET").unwrap();

<<<<<<< HEAD
    cc::Build::new()
        .cpp(true)
        .flag_if_supported("-DLIBRARY")
        .include(libdir_path.join("src"))
        .include(libdir_path.join("include"))
        .include(libdir_path.join("extlib/eigen"))
        .include(libdir_path.join("extlib/mimalloc/include"))
        .flag_if_supported("-Wno-unused-parameter")
        .flag_if_supported("-Wno-missing-field-initializers")
        .files(
            [
                "src/util.cpp",
                "src/entity.cpp",
                "src/expr.cpp",
                "src/constraint.cpp",
                "src/constrainteq.cpp",
                "src/system.cpp",
                "src/platform/platform.cpp",
                "src/lib.cpp",
            ]
            .map(|file| libdir_path.join(file)),
        )
        .compile("slvs");

    cc::Build::new()
        .include(libdir_path.join("extlib/mimalloc/include"))
        .files(
            [
                "extlib/mimalloc/src/stats.c",
                "extlib/mimalloc/src/random.c",
                "extlib/mimalloc/src/os.c",
                "extlib/mimalloc/src/bitmap.c",
                "extlib/mimalloc/src/arena.c",
                "extlib/mimalloc/src/segment-cache.c",
                "extlib/mimalloc/src/segment.c",
                "extlib/mimalloc/src/page.c",
                "extlib/mimalloc/src/alloc.c",
                "extlib/mimalloc/src/alloc-aligned.c",
                "extlib/mimalloc/src/alloc-posix.c",
                "extlib/mimalloc/src/heap.c",
                "extlib/mimalloc/src/options.c",
                "extlib/mimalloc/src/init.c",
            ]
            .map(|file| libdir_path.join(file)),
        )
        .compile("mimalloc");
=======
    // Build solvespace library
    let mut slvs_cfg = cc::Build::new();

    // Things necessary for Windows but not Linux, dunno about building on Mac OS.
    if target.contains("windows") {
        println!(
            "cargo:rustc-link-search={}",
            PathBuf::from(r"C:\Windows\System32").to_str().unwrap()
        );
        println!("cargo:rustc-link-lib=shell32");

        slvs_cfg.define("_CRT_SECURE_NO_DEPRECATE", None);
        slvs_cfg.define("_CRT_SECURE_NO_WARNINGS", None);
        slvs_cfg.define("_SCL_SECURE_NO_WARNINGS", None);
        slvs_cfg.define("WINVER", "0x0501");
        slvs_cfg.define("_WIN32_WINNT", "0x0501");
        slvs_cfg.define("_WIN32_IE", "_WIN32_WINNT");
        slvs_cfg.define("ISOLATION_AWARE_ENABLED", None);
        slvs_cfg.define("WIN32", None);
        slvs_cfg.define("WIN32_LEAN_AND_MEAN", None);
        slvs_cfg.define("UNICODE", None);
        slvs_cfg.define("_UNICODE", None);
        slvs_cfg.define("NOMINMAX", None);
        slvs_cfg.define("_USE_MATH_DEFINES", None);
    }

    slvs_cfg
        .cpp(true)
        .define("LIBRARY", None)
        .includes(
            [
                "src",
                "include",
                "extlib/eigen",
                "src/SYSTEM",
                "extlib/mimalloc/include",
            ]
            .map(|file| libdir_path.join(PathBuf::from(file))),
        )
        .files(
            [
                "src/util.cpp",
                "src/entity.cpp",
                "src/expr.cpp",
                "src/constraint.cpp",
                "src/constrainteq.cpp",
                "src/system.cpp",
                "src/platform/platform.cpp",
                "src/lib.cpp",
            ]
            .map(|file| libdir_path.join(PathBuf::from(file))),
        )
        .flag_if_supported("-Wno-unused-parameter")
        .flag_if_supported("-Wno-missing-field-initializers")
        .compile("slvs");
>>>>>>> dfcb2259

    // Build mimalloc
    let mut mimalloc_cfg = cc::Build::new();

    mimalloc_cfg
        .include(libdir_path.join(PathBuf::from("extlib/mimalloc/include")))
        .files(
            [
                "extlib/mimalloc/src/stats.c",
                "extlib/mimalloc/src/random.c",
                "extlib/mimalloc/src/os.c",
                "extlib/mimalloc/src/bitmap.c",
                "extlib/mimalloc/src/arena.c",
                "extlib/mimalloc/src/segment-cache.c",
                "extlib/mimalloc/src/segment.c",
                "extlib/mimalloc/src/page.c",
                "extlib/mimalloc/src/alloc.c",
                "extlib/mimalloc/src/alloc-aligned.c",
                "extlib/mimalloc/src/alloc-posix.c",
                "extlib/mimalloc/src/heap.c",
                "extlib/mimalloc/src/options.c",
                "extlib/mimalloc/src/init.c",
            ]
            .map(|file| libdir_path.join(PathBuf::from(file))),
        )
        .compile("mimalloc");

    // Generate bindings to library header
    let bindings = bindgen::Builder::default()
        .opaque_type("std::.*")
        .header(
            libdir_path
                .join(PathBuf::from("include/slvs.h"))
                .to_str()
                .unwrap(),
        )
        .clang_arg("-x")
        .clang_arg("c++")
        .clang_arg("-std=c++11")
        .clang_arg("-fvisibility=default")
        .parse_callbacks(Box::new(CargoCallbacks))
        .generate()
        .expect("Unable to generate bindings");

    let out_path = PathBuf::from(env::var("OUT_DIR").unwrap()).join("bindings.rs");
    bindings
        .write_to_file(out_path)
        .expect("Couldn't write bindings.");
}<|MERGE_RESOLUTION|>--- conflicted
+++ resolved
@@ -3,63 +3,12 @@
 
 extern crate bindgen;
 use bindgen::CargoCallbacks;
-<<<<<<< HEAD
-=======
 use dunce::canonicalize;
->>>>>>> dfcb2259
 
 fn main() {
     let libdir_path = canonicalize(PathBuf::from("solvespace")).expect("Cannot canonicalize path.");
     let target = env::var("TARGET").unwrap();
 
-<<<<<<< HEAD
-    cc::Build::new()
-        .cpp(true)
-        .flag_if_supported("-DLIBRARY")
-        .include(libdir_path.join("src"))
-        .include(libdir_path.join("include"))
-        .include(libdir_path.join("extlib/eigen"))
-        .include(libdir_path.join("extlib/mimalloc/include"))
-        .flag_if_supported("-Wno-unused-parameter")
-        .flag_if_supported("-Wno-missing-field-initializers")
-        .files(
-            [
-                "src/util.cpp",
-                "src/entity.cpp",
-                "src/expr.cpp",
-                "src/constraint.cpp",
-                "src/constrainteq.cpp",
-                "src/system.cpp",
-                "src/platform/platform.cpp",
-                "src/lib.cpp",
-            ]
-            .map(|file| libdir_path.join(file)),
-        )
-        .compile("slvs");
-
-    cc::Build::new()
-        .include(libdir_path.join("extlib/mimalloc/include"))
-        .files(
-            [
-                "extlib/mimalloc/src/stats.c",
-                "extlib/mimalloc/src/random.c",
-                "extlib/mimalloc/src/os.c",
-                "extlib/mimalloc/src/bitmap.c",
-                "extlib/mimalloc/src/arena.c",
-                "extlib/mimalloc/src/segment-cache.c",
-                "extlib/mimalloc/src/segment.c",
-                "extlib/mimalloc/src/page.c",
-                "extlib/mimalloc/src/alloc.c",
-                "extlib/mimalloc/src/alloc-aligned.c",
-                "extlib/mimalloc/src/alloc-posix.c",
-                "extlib/mimalloc/src/heap.c",
-                "extlib/mimalloc/src/options.c",
-                "extlib/mimalloc/src/init.c",
-            ]
-            .map(|file| libdir_path.join(file)),
-        )
-        .compile("mimalloc");
-=======
     // Build solvespace library
     let mut slvs_cfg = cc::Build::new();
 
@@ -115,7 +64,6 @@
         .flag_if_supported("-Wno-unused-parameter")
         .flag_if_supported("-Wno-missing-field-initializers")
         .compile("slvs");
->>>>>>> dfcb2259
 
     // Build mimalloc
     let mut mimalloc_cfg = cc::Build::new();
